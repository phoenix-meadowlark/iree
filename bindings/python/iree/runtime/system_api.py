--- conflicted
+++ resolved
@@ -117,11 +117,7 @@
   device: _binding.HalDevice
   vm_instance: _binding.VmInstance
   host_type_factory: _binding.HostTypeFactory
-<<<<<<< HEAD
   default_vm_modules: Tuple[_binding.VmModule, ...]
-=======
-  default_modules: Sequence[AnyModule]
->>>>>>> 5571f4f0
 
   def __init__(self, driver_name: Optional[str] = None):
     self.vm_instance = _binding.VmInstance()
