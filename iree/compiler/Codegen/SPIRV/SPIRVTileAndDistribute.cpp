// Copyright 2020 The IREE Authors
//
// Licensed under the Apache License v2.0 with LLVM Exceptions.
// See https://llvm.org/LICENSE.txt for license information.
// SPDX-License-Identifier: Apache-2.0 WITH LLVM-exception

//===- SPIRVTileAndDistribute.cpp -----------------------------------------===//
//
// This pass tiles and distributes Linalg ops with buffer semantics to subgroups
// and invocations.
//
//===----------------------------------------------------------------------===//

#include "iree/compiler/Codegen/PassDetail.h"
#include "iree/compiler/Codegen/Passes.h"
#include "iree/compiler/Codegen/SPIRV/Utils.h"
#include "iree/compiler/Codegen/Transforms/Transforms.h"
#include "iree/compiler/Codegen/Utils/MarkerUtils.h"
#include "iree/compiler/Codegen/Utils/Utils.h"
#include "iree/compiler/Dialect/LinalgExt/IR/LinalgExtOps.h"
#include "iree/compiler/Dialect/LinalgExt/Transforms/Transforms.h"
#include "llvm/ADT/STLExtras.h"
#include "llvm/Support/Debug.h"
#include "mlir/Dialect/GPU/GPUDialect.h"
#include "mlir/Dialect/Linalg/IR/LinalgOps.h"
#include "mlir/Dialect/Linalg/Transforms/Hoisting.h"
#include "mlir/Dialect/Linalg/Transforms/Transforms.h"
#include "mlir/Dialect/Linalg/Utils/Utils.h"
#include "mlir/Dialect/MemRef/IR/MemRef.h"
#include "mlir/Dialect/SCF/SCF.h"
#include "mlir/Dialect/SCF/Transforms.h"
#include "mlir/Dialect/StandardOps/IR/Ops.h"
#include "mlir/Dialect/Vector/VectorTransforms.h"
#include "mlir/IR/BuiltinOps.h"
#include "mlir/IR/Matchers.h"
#include "mlir/IR/PatternMatch.h"
#include "mlir/Pass/Pass.h"
#include "mlir/Transforms/FoldUtils.h"
#include "mlir/Transforms/GreedyPatternRewriteDriver.h"
#include "mlir/Transforms/LoopUtils.h"

#define DEBUG_TYPE "iree-spirv-tile-and-distribute"

namespace mlir {
namespace iree_compiler {

//===----------------------------------------------------------------------===//
// Utility functions
//===----------------------------------------------------------------------===//

/// Returns a Linalg marker that matches any of the `matchMarkers` and replaces
/// it with `replaceMarker`.
static linalg::LinalgTransformationFilter getLinalgMatchAndReplaceMarker(
    ArrayRef<StringRef> matchMarkers, Optional<StringRef> replaceMarker,
    MLIRContext *context) {
  SmallVector<Identifier, 2> matchIds;
  matchIds.reserve(matchMarkers.size());
  for (StringRef marker : matchMarkers) {
    matchIds.emplace_back(Identifier::get(marker, context));
  }

  Optional<Identifier> replaceId;
  if (replaceMarker) replaceId = Identifier::get(*replaceMarker, context);

  return linalg::LinalgTransformationFilter(matchIds, replaceId);
}

/// Converts a symbolic GPU processor dimension to its numeric one.
static unsigned dimToIndex(StringRef dim) {
  return StringSwitch<unsigned>(dim).Case("x", 0).Case("y", 1).Case("z", 2);
}

//===----------------------------------------------------------------------===//
// Subgroup tiling patterns
//===----------------------------------------------------------------------===//

/// Computes the Value for subgroupID along each dimension given number of
/// subgroups `numSubGroups` along each dimension (x-first, y-second, z-third).
static SmallVector<linalg::ProcInfo, 2> getSubgroupIdsAndCounts(
    OpBuilder &builder, Location loc, ArrayRef<int64_t> numSubgroups) {
  Type indexType = builder.getIndexType();
  Value subgroupId = builder.create<gpu::SubgroupIdOp>(loc, indexType);
  SmallVector<linalg::ProcInfo, 2> procInfo(numSubgroups.size());

  // subgroupID
  //   = id.z * nsubgroups.y * nsubgroups.x + id.y * nsubgroups.x + id.x
  for (size_t i = 0, e = numSubgroups.size(); i != e; ++i) {
    Value nprocs = builder.create<arith::ConstantIndexOp>(loc, numSubgroups[i]);
    AffineExpr d0 = getAffineDimExpr(0, builder.getContext());
    AffineExpr s0 = getAffineSymbolExpr(0, builder.getContext());
    Value procId =
        makeComposedAffineApply(builder, loc, d0 % s0, {subgroupId, nprocs});
    procInfo[e - i - 1] = linalg::ProcInfo{procId, nprocs};
    subgroupId = builder.create<arith::DivSIOp>(loc, subgroupId, nprocs);
  }
  return procInfo;
}

namespace {
/// Pattern to tile linalg.matmul for subgroups.
struct TileMatmulSubgroupPattern
    : public linalg::LinalgTilingPattern<linalg::MatmulOp> {
  using Base = linalg::LinalgTilingPattern<linalg::MatmulOp>;
  TileMatmulSubgroupPattern(MLIRContext *context,
                            linalg::LinalgTilingOptions options,
                            linalg::LinalgTransformationFilter marker,
                            PatternBenefit benefit = 1)
      : Base(context, options, marker, benefit) {}
};
}  // namespace

/// Patterns for second level tiling to target subgroups.
static void populateTilingToSubgroupPatterns(MLIRContext *context,
                                             RewritePatternSet &patterns) {
  auto getInnerTileSizeFn = [&](OpBuilder &builder,
                                Operation *operation) -> SmallVector<Value, 4> {
    SmallVector<int64_t> tileSizes = getTileSizes(operation, 1);
    return llvm::to_vector<4>(
        llvm::map_range(tileSizes, [&](int64_t v) -> Value {
          return builder.create<arith::ConstantIndexOp>(operation->getLoc(), v);
        }));
  };

  auto getSubgroupProcInfoFn = [&](OpBuilder &builder, Location loc,
                                   ArrayRef<Range> parallelLoopRanges) {
    // TODO(ravishankarm): For now assume that there is always a single subgroup
    std::array<int64_t, 3> numSubgroups = {1, 1, 1};
    return getSubgroupIdsAndCounts(builder, loc, numSubgroups);
  };

  linalg::LinalgLoopDistributionOptions subgroupDistributionOptions;
  subgroupDistributionOptions.procInfo = getSubgroupProcInfoFn;
  subgroupDistributionOptions.distributionMethod = {
      {linalg::DistributionMethod::CyclicNumProcsEqNumIters,
       linalg::DistributionMethod::CyclicNumProcsEqNumIters}};

  patterns.insert<TileMatmulSubgroupPattern>(
      context,
      linalg::LinalgTilingOptions()
          .setLoopType(linalg::LinalgTilingLoopType::ParallelLoops)
          .setTileSizeComputationFunction(getInnerTileSizeFn)
          .setDistributionOptions(subgroupDistributionOptions),
      getLinalgMatchAndReplaceMarker(
          {getWorkgroupMemoryMarker(), getWorkgroupMarker()},
          getVectorizeMarker(), context));
}

//===----------------------------------------------------------------------===//
// Invocation tiling patterns
//===----------------------------------------------------------------------===//

/// Patterns for third level tiling to target invocations.
static void populateTilingToInvocationPatterns(MLIRContext *context,
                                               RewritePatternSet &patterns) {
  linalg::TileSizeComputationFunction getInnerTileSizeFn =
      [&](OpBuilder &builder, Operation *operation) {
        SmallVector<int64_t> tileSizes = getTileSizes(operation, 2);
        return llvm::to_vector<4>(
            llvm::map_range(tileSizes, [&](int64_t v) -> Value {
              return builder.create<arith::ConstantIndexOp>(operation->getLoc(),
                                                            v);
            }));
      };

  auto getThreadProcInfoFn = [](OpBuilder &builder, Location loc,
                                ArrayRef<Range> parallelLoopRanges) {
    return getGPUProcessorIdsAndCounts<gpu::ThreadIdOp, gpu::BlockDimOp>(
        builder, loc, parallelLoopRanges.size());
  };
  linalg::LinalgLoopDistributionOptions invocationDistributionOptions;
  invocationDistributionOptions.procInfo = getThreadProcInfoFn;
  invocationDistributionOptions.distributionMethod = {
      {linalg::DistributionMethod::Cyclic, linalg::DistributionMethod::Cyclic,
       linalg::DistributionMethod::Cyclic}};

  auto tilingOptions =
      linalg::LinalgTilingOptions()
          .setLoopType(linalg::LinalgTilingLoopType::Loops)
          .setTileSizeComputationFunction(getInnerTileSizeFn)
          .setDistributionOptions(invocationDistributionOptions);

  SmallVector<StringRef, 2> matchMarkers = {getWorkgroupMemoryMarker(),
                                            getWorkgroupMarker()};

  patterns.insert<linalg::LinalgTilingPattern<linalg::CopyOp>,
                  linalg::LinalgTilingPattern<linalg::Conv1DNwcWcfOp>,
                  linalg::LinalgTilingPattern<linalg::Conv3DNdhwcDhwcfOp>,
                  linalg::LinalgTilingPattern<linalg::DepthwiseConv2DNhwcOp>,
                  linalg::LinalgTilingPattern<linalg::FillOp>,
                  linalg::LinalgTilingPattern<linalg::GenericOp>,
                  linalg::LinalgTilingPattern<linalg::PoolingNhwcMaxOp>,
                  linalg::LinalgTilingPattern<linalg::PoolingNhwcMinOp>,
                  linalg::LinalgTilingPattern<linalg::PoolingNhwcSumOp>>(
      context, tilingOptions,
      getLinalgMatchAndReplaceMarker(matchMarkers, getVectorizeMarker(),
                                     context));

  patterns.insert<linalg::LinalgTilingPattern<linalg::BatchMatmulOp>,
                  linalg::LinalgTilingPattern<linalg::Conv2DNhwcHwcfOp>,
                  linalg::LinalgTilingPattern<linalg::DepthwiseConv2DNhwOp>,
                  linalg::LinalgTilingPattern<linalg::MatmulOp>>(
      context, tilingOptions,
      getLinalgMatchAndReplaceMarker(matchMarkers, getTileReductionMarker(),
                                     context));

  patterns.insert<linalg_ext::TiledOpInterfaceTilingPattern>(
      context, tilingOptions,
      getLinalgMatchAndReplaceMarker(matchMarkers, llvm::None, context));
}

/// Returns the corresponding range for the given `processorValue` is a GPU
/// thread id or block dim.
static Optional<std::pair<AffineExpr, AffineExpr>> getThreadRange(
    Value processorValue, SmallVectorImpl<Value> & /*dims*/,
    SmallVectorImpl<Value> & /*symbols*/, ArrayRef<int64_t> workgroupSize) {
  if (auto idOp = processorValue.getDefiningOp<gpu::ThreadIdOp>()) {
    OpBuilder builder(processorValue.getContext());
    unsigned index = dimToIndex(idOp.dimension());
    AffineExpr zero = builder.getAffineConstantExpr(0);
    AffineExpr ubExpr = builder.getAffineConstantExpr(workgroupSize[index]);
    return std::make_pair(zero, ubExpr - 1);
  }
  if (auto dimOp = processorValue.getDefiningOp<gpu::BlockDimOp>()) {
    OpBuilder builder(processorValue.getContext());
    unsigned index = dimToIndex(dimOp.dimension());
    AffineExpr bound = builder.getAffineConstantExpr(workgroupSize[index]);
    return std::make_pair(bound, bound);
  }
  return llvm::None;
}

//====---------------------------------------------------------------------===//
// Reduction tiling patterns
//====---------------------------------------------------------------------===//

static void populateTilingReductionPatterns(
    MLIRContext *context, RewritePatternSet &patterns,
    linalg::LinalgTransformationFilter marker) {
  auto getTileSizeFn = [&](OpBuilder &builder, Operation *op) {
<<<<<<< HEAD
    SmallVector<int64_t, 4> sizes;
    if (isa<linalg::Conv2DNhwcHwcfOp>(op)) {
      sizes.assign({0, 0, 0, 0, 1, 1, 4});
    } else if (isa<linalg::DepthwiseConv2DNhwOp>(op)) {
      sizes.assign({0, 0, 0, 0, 1, 1});
    }

    Location loc = op->getLoc();
    SmallVector<Value, 4> tileSizes;
    for (int64_t size : sizes) {
      tileSizes.push_back(builder.create<arith::ConstantIndexOp>(loc, size));
    }
    return tileSizes;
=======
    SmallVector<int64_t> tileSizes = getTileSizes(op, 3);
    return llvm::to_vector<4>(
        llvm::map_range(tileSizes, [&](int64_t v) -> Value {
          return builder.create<ConstantIndexOp>(op->getLoc(), v);
        }));
>>>>>>> 4f88e5b5
  };

  auto tilingOptions = linalg::LinalgTilingOptions()
                           .setLoopType(linalg::LinalgTilingLoopType::Loops)
                           .setTileSizeComputationFunction(getTileSizeFn);

  patterns.insert<linalg::LinalgTilingPattern<linalg::BatchMatmulOp>,
                  linalg::LinalgTilingPattern<linalg::Conv2DNhwcHwcfOp>,
                  linalg::LinalgTilingPattern<linalg::DepthwiseConv2DNhwOp>,
                  linalg::LinalgTilingPattern<linalg::MatmulOp>>(
      context, tilingOptions, marker);
}

//===----------------------------------------------------------------------===//
// Main pass
//===----------------------------------------------------------------------===//

namespace {
/// Function pass that implements tiling and distributing Linalg ops with
/// buffer semantics.
class SPIRVTileAndDistributePass
    : public SPIRVTileAndDistributeBase<SPIRVTileAndDistributePass> {
 public:
  SPIRVTileAndDistributePass() = default;
  SPIRVTileAndDistributePass(const SPIRVTileAndDistributePass &pass) = default;

  void getDependentDialects(DialectRegistry &registry) const override {
    registry.insert<AffineDialect, gpu::GPUDialect, linalg::LinalgDialect,
                    memref::MemRefDialect, scf::SCFDialect,
                    vector::VectorDialect>();
  }

  void runOnOperation() override;
};
}  // namespace

//====---------------------------------------------------------------------===//
// Main pass implementation
//====---------------------------------------------------------------------===//

void SPIRVTileAndDistributePass::runOnOperation() {
  MLIRContext *context = &getContext();
  FuncOp funcOp = getOperation();
  auto entryPointOp = getEntryPoint(funcOp);
  if (!entryPointOp) return;

  {  // Tile and distribute to subgroups.
    RewritePatternSet subgroupTilingPatterns(&getContext());
    populateTilingToSubgroupPatterns(context, subgroupTilingPatterns);
    (void)applyPatternsAndFoldGreedily(funcOp,
                                       std::move(subgroupTilingPatterns));

    RewritePatternSet canonicalizationPatterns =
        linalg::getLinalgTilingCanonicalizationPatterns(context);
    populateAffineMinCanonicalizationPattern(canonicalizationPatterns);
    (void)applyPatternsAndFoldGreedily(funcOp,
                                       std::move(canonicalizationPatterns));
    promoteSingleIterationLoops(funcOp);

    LLVM_DEBUG({
      llvm::dbgs() << "--- After tiling to subgroups ---\n";
      funcOp.print(llvm::dbgs(), OpPrintingFlags().useLocalScope());
      llvm::dbgs() << "\n\n";
    });
  }

  {  // Tile and distribute to invocations.
    RewritePatternSet invocationTilingPatterns(&getContext());
    populateTilingToInvocationPatterns(context, invocationTilingPatterns);
    (void)applyPatternsAndFoldGreedily(funcOp,
                                       std::move(invocationTilingPatterns));

    // Remove trip-one loops created during cyclic loop distribution if we can
    // prove the tiling was perfect.
    RewritePatternSet canoncalizationPatterns(context);
    populateAffineMinSCFCanonicalizationPattern(canoncalizationPatterns);
    SmallVector<int64_t> workgroupSize = getWorkgroupSize(entryPointOp);
    if (workgroupSize.empty()) {
      entryPointOp.emitError("expected to have workgroup_size attribute");
      return signalPassFailure();
    }
    auto getThreadRangeFn = [workgroupSize](Value processorValue,
                                            SmallVectorImpl<Value> &dims,
                                            SmallVectorImpl<Value> &symbols) {
      return getThreadRange(processorValue, dims, symbols, workgroupSize);
    };
    populateRemoveSingleIterationLoopPattern(canoncalizationPatterns,
                                             getThreadRangeFn);
    (void)applyPatternsAndFoldGreedily(funcOp,
                                       std::move(canoncalizationPatterns));

    // Perform generic canonicalization.
    RewritePatternSet threadLevelTilingCanonicalizationPatterns =
        linalg::getLinalgTilingCanonicalizationPatterns(context);
    populateAffineMinCanonicalizationPattern(
        threadLevelTilingCanonicalizationPatterns);
    (void)applyPatternsAndFoldGreedily(
        funcOp, std::move(threadLevelTilingCanonicalizationPatterns));

    LLVM_DEBUG({
      llvm::dbgs() << "--- After tiling to invocations ---\n";
      funcOp.print(llvm::dbgs(), OpPrintingFlags().useLocalScope());
      llvm::dbgs() << "\n\n";
    });
  }

  {  // Tile reduction dimensions.
    RewritePatternSet reductionTilingPatterns(&getContext());
    auto marker = getLinalgMatchAndReplaceMarker(getTileReductionMarker(),
                                                 getVectorizeMarker(), context);
    populateTilingReductionPatterns(context, reductionTilingPatterns, marker);
    populateFoldGPUProcessorIDUsesPatterns(context, reductionTilingPatterns);
    scf::populateSCFForLoopCanonicalizationPatterns(reductionTilingPatterns);
    (void)applyPatternsAndFoldGreedily(funcOp,
                                       std::move(reductionTilingPatterns));

    RewritePatternSet canonicalizationPatterns =
        linalg::getLinalgTilingCanonicalizationPatterns(context);
    populateAffineMinCanonicalizationPattern(canonicalizationPatterns);
    (void)applyPatternsAndFoldGreedily(funcOp,
                                       std::move(canonicalizationPatterns));

    LLVM_DEBUG({
      llvm::dbgs() << "--- After tiling reduction dimensions  ---\n";
      funcOp.print(llvm::dbgs(), OpPrintingFlags().useLocalScope());
      llvm::dbgs() << "\n\n";
    });
  }
}

//===----------------------------------------------------------------------===//
// Pass entry point and registration
//===----------------------------------------------------------------------===//

std::unique_ptr<OperationPass<FuncOp>> createSPIRVTileAndDistributePass() {
  return std::make_unique<SPIRVTileAndDistributePass>();
}

}  // namespace iree_compiler
}  // namespace mlir<|MERGE_RESOLUTION|>--- conflicted
+++ resolved
@@ -237,27 +237,11 @@
     MLIRContext *context, RewritePatternSet &patterns,
     linalg::LinalgTransformationFilter marker) {
   auto getTileSizeFn = [&](OpBuilder &builder, Operation *op) {
-<<<<<<< HEAD
-    SmallVector<int64_t, 4> sizes;
-    if (isa<linalg::Conv2DNhwcHwcfOp>(op)) {
-      sizes.assign({0, 0, 0, 0, 1, 1, 4});
-    } else if (isa<linalg::DepthwiseConv2DNhwOp>(op)) {
-      sizes.assign({0, 0, 0, 0, 1, 1});
-    }
-
-    Location loc = op->getLoc();
-    SmallVector<Value, 4> tileSizes;
-    for (int64_t size : sizes) {
-      tileSizes.push_back(builder.create<arith::ConstantIndexOp>(loc, size));
-    }
-    return tileSizes;
-=======
     SmallVector<int64_t> tileSizes = getTileSizes(op, 3);
     return llvm::to_vector<4>(
         llvm::map_range(tileSizes, [&](int64_t v) -> Value {
-          return builder.create<ConstantIndexOp>(op->getLoc(), v);
+          return builder.create<arith::ConstantIndexOp>(op->getLoc(), v);
         }));
->>>>>>> 4f88e5b5
   };
 
   auto tilingOptions = linalg::LinalgTilingOptions()
