# Lint as: python3
# Copyright 2020 Google LLC
#
# Licensed under the Apache License, Version 2.0 (the "License");
# you may not use this file except in compliance with the License.
# You may obtain a copy of the License at
#
#      https://www.apache.org/licenses/LICENSE-2.0
#
# Unless required by applicable law or agreed to in writing, software
# distributed under the License is distributed on an "AS IS" BASIS,
# WITHOUT WARRANTIES OR CONDITIONS OF ANY KIND, either express or implied.
# See the License for the specific language governing permissions and
# limitations under the License.
"""Tests of streamable Keyword Spotting models implemented in Keras."""

import os

from absl import app
from absl import flags
from pyiree.tf.support import tf_test_utils
from pyiree.tf.support import tf_utils
import tensorflow.compat.v2 as tf

from kws_streaming.layers import modes
from kws_streaming.models import model_flags
from kws_streaming.models import model_params
from kws_streaming.models import models
from kws_streaming.models import utils

FLAGS = flags.FLAGS

ALL_MODELS = list(model_params.HOTWORD_MODEL_PARAMS.keys())
MODELS_HELP = [f"'{name}'" for name in ALL_MODELS]
MODELS_HELP = f'{", ".join(MODELS_HELP[:-1])}, or {MODELS_HELP[-1]}'

flags.DEFINE_string(
    'model', 'svdf', f'Name of the model to compile. Either {MODELS_HELP}.\n'
    'See https://github.com/google-research/google-research/blob/master/kws_streaming/models/models.py#L38-L58'
)
flags.DEFINE_enum('mode', 'non_streaming',
                  ['non_streaming', 'internal_streaming', 'external_streaming'],
                  'Mode to execute the model in.')

MODE_ENUM_TO_MODE = {
    'non_streaming': modes.Modes.NON_STREAM_INFERENCE,
    'internal_streaming': modes.Modes.STREAM_INTERNAL_STATE_INFERENCE,
    'external_streaming': modes.Modes.STREAM_EXTERNAL_STATE_INFERENCE,
}


class KeywordSpottingModule(tf_test_utils.TestModule):

  def __init__(self):
    super().__init__()
    self.m = utils.get_model_with_default_params(FLAGS.model,
                                                 MODE_ENUM_TO_MODE[FLAGS.mode])

    call = lambda *args: self.m(*args, training=False)
    input_signature = [tf.TensorSpec(tensor.shape) for tensor in self.m.inputs]
    self.call = tf_test_utils.tf_function_unit_test(
        input_signature=input_signature, name="call", atol=1e-5)(call)


class KeywordSpottingTest(tf_test_utils.TracedModuleTestCase):

  def __init__(self, *args, **kwargs):
    super().__init__(*args, **kwargs)
    self._modules = tf_test_utils.compile_tf_module(
        KeywordSpottingModule,
<<<<<<< HEAD
        exported_names=KeywordSpottingModule.get_tf_function_unit_tests())
=======
        exported_names=['predict'],
        relative_artifacts_dir=os.path.join('kws_streaming', FLAGS.model,
                                            FLAGS.mode))
    self._input_shapes = KeywordSpottingModule.input_shapes

  def test_predict(self):

    def predict(module):
      inputs = [tf_utils.uniform(shape) for shape in self._input_shapes]
      inputs = inputs[0] if len(inputs) == 1 else inputs
      module.predict(inputs, atol=1e-5)

    self.compare_backends(predict, self._modules)
>>>>>>> 37f0ae80


def main(argv):
  del argv  # Unused.
  if hasattr(tf, 'enable_v2_behavior'):
    tf.enable_v2_behavior()

  if FLAGS.model not in ALL_MODELS:
    raise ValueError(f'Unsupported model: {FLAGS.model}.\n'
                     f'Expected one of {MODELS_HELP}.')

  KeywordSpottingTest.generate_unit_tests(KeywordSpottingModule)
  tf.test.main()


if __name__ == '__main__':
  app.run(main)<|MERGE_RESOLUTION|>--- conflicted
+++ resolved
@@ -68,23 +68,9 @@
     super().__init__(*args, **kwargs)
     self._modules = tf_test_utils.compile_tf_module(
         KeywordSpottingModule,
-<<<<<<< HEAD
-        exported_names=KeywordSpottingModule.get_tf_function_unit_tests())
-=======
         exported_names=['predict'],
         relative_artifacts_dir=os.path.join('kws_streaming', FLAGS.model,
                                             FLAGS.mode))
-    self._input_shapes = KeywordSpottingModule.input_shapes
-
-  def test_predict(self):
-
-    def predict(module):
-      inputs = [tf_utils.uniform(shape) for shape in self._input_shapes]
-      inputs = inputs[0] if len(inputs) == 1 else inputs
-      module.predict(inputs, atol=1e-5)
-
-    self.compare_backends(predict, self._modules)
->>>>>>> 37f0ae80
 
 
 def main(argv):
